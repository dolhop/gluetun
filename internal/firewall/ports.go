package firewall

import (
	"context"
	"fmt"
)

func (c *configurator) SetAllowedPort(ctx context.Context, port uint16, intf string) (err error) {
	c.stateMutex.Lock()
	defer c.stateMutex.Unlock()

	if port == 0 {
		return nil
	}

	if !c.enabled {
		c.logger.Info("firewall disabled, only updating allowed ports internal state")
		c.allowedInputPorts[port] = intf
		return nil
	}

	c.logger.Info("setting allowed input port %d through interface %s...", port, intf)

	if existingIntf, ok := c.allowedInputPorts[port]; ok {
		if intf == existingIntf {
			return nil
		}
		const remove = true
		if err := c.acceptInputToPort(ctx, existingIntf, port, remove); err != nil {
			return fmt.Errorf("cannot remove old allowed port %d through interface %s: %w", port, existingIntf, err)
		}
	}

	const remove = false
	if err := c.acceptInputToPort(ctx, intf, port, remove); err != nil {
		return fmt.Errorf("cannot set allowed port %d through interface %s: %w", port, intf, err)
	}
	c.allowedInputPorts[port] = intf

	return nil
}

func (c *configurator) RemoveAllowedPort(ctx context.Context, port uint16) (err error) {
	c.stateMutex.Lock()
	defer c.stateMutex.Unlock()

	if port == 0 {
		return nil
	}

	if !c.enabled {
		c.logger.Info("firewall disabled, only updating allowed ports internal list")
		delete(c.allowedInputPorts, port)
		return nil
	}

	c.logger.Info("removing allowed port %d through firewall...", port)

	intf, ok := c.allowedInputPorts[port]
	if !ok {
		return nil
	}

	const remove = true
	if err := c.acceptInputToPort(ctx, intf, port, remove); err != nil {
		return fmt.Errorf("cannot remove allowed port %d through interface %s: %w", port, intf, err)
	}
	delete(c.allowedInputPorts, port)

	return nil
<<<<<<< HEAD
}

// Use 0 to remove
func (c *configurator) SetPortForward(ctx context.Context, port uint16) (err error) {
	c.stateMutex.Lock()
	defer c.stateMutex.Unlock()

	if port == c.portForwarded {
		return nil
	}

	if !c.enabled {
		c.logger.Info("firewall disabled, only updating port forwarded internally")
		c.portForwarded = port
		return nil
	}

	const tun = string(constants.TUN)
	if c.portForwarded > 0 {
		if err := c.acceptInputToPort(ctx, tun, constants.TCP, c.portForwarded, true); err != nil {
			return fmt.Errorf("cannot remove outdated port forward rule from firewall: %w", err)
		}
		if err := c.acceptInputToPort(ctx, tun, constants.UDP, c.portForwarded, true); err != nil {
			return fmt.Errorf("cannot remove outdated port forward rule from firewall: %w", err)
		}
		if err := c.redirectPortToPort(ctx, c.portForwarded, 9000, string(constants.TUN), true); err != nil {
			return fmt.Errorf("cannot remove outdated port forward rule from firewall: %w", err)
		}
	}

	if port == 0 { // not changing port
		c.portForwarded = 0
		return nil
	}

	if err := c.acceptInputToPort(ctx, tun, constants.TCP, port, false); err != nil {
		return fmt.Errorf("cannot accept port forwarded through firewall: %w", err)
	}
	if err := c.acceptInputToPort(ctx, tun, constants.UDP, port, false); err != nil {
		return fmt.Errorf("cannot accept port forwarded through firewall: %w", err)
	}
	if err := c.redirectPortToPort(ctx, c.portForwarded, 9000, string(constants.TUN), false); err != nil {
		return fmt.Errorf("cannot redirect port forwarded to port 9000: %w", err)
	}
	return nil
=======
>>>>>>> 9dcc0090
}<|MERGE_RESOLUTION|>--- conflicted
+++ resolved
@@ -68,52 +68,4 @@
 	delete(c.allowedInputPorts, port)
 
 	return nil
-<<<<<<< HEAD
-}
-
-// Use 0 to remove
-func (c *configurator) SetPortForward(ctx context.Context, port uint16) (err error) {
-	c.stateMutex.Lock()
-	defer c.stateMutex.Unlock()
-
-	if port == c.portForwarded {
-		return nil
-	}
-
-	if !c.enabled {
-		c.logger.Info("firewall disabled, only updating port forwarded internally")
-		c.portForwarded = port
-		return nil
-	}
-
-	const tun = string(constants.TUN)
-	if c.portForwarded > 0 {
-		if err := c.acceptInputToPort(ctx, tun, constants.TCP, c.portForwarded, true); err != nil {
-			return fmt.Errorf("cannot remove outdated port forward rule from firewall: %w", err)
-		}
-		if err := c.acceptInputToPort(ctx, tun, constants.UDP, c.portForwarded, true); err != nil {
-			return fmt.Errorf("cannot remove outdated port forward rule from firewall: %w", err)
-		}
-		if err := c.redirectPortToPort(ctx, c.portForwarded, 9000, string(constants.TUN), true); err != nil {
-			return fmt.Errorf("cannot remove outdated port forward rule from firewall: %w", err)
-		}
-	}
-
-	if port == 0 { // not changing port
-		c.portForwarded = 0
-		return nil
-	}
-
-	if err := c.acceptInputToPort(ctx, tun, constants.TCP, port, false); err != nil {
-		return fmt.Errorf("cannot accept port forwarded through firewall: %w", err)
-	}
-	if err := c.acceptInputToPort(ctx, tun, constants.UDP, port, false); err != nil {
-		return fmt.Errorf("cannot accept port forwarded through firewall: %w", err)
-	}
-	if err := c.redirectPortToPort(ctx, c.portForwarded, 9000, string(constants.TUN), false); err != nil {
-		return fmt.Errorf("cannot redirect port forwarded to port 9000: %w", err)
-	}
-	return nil
-=======
->>>>>>> 9dcc0090
 }