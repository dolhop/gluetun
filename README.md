# Gluetun VPN client

*Lightweight swiss-knife-like VPN client to tunnel to Private Internet Access,
Mullvad, Windscribe, Surfshark Cyberghost, VyprVPN, NordVPN and PureVPN VPN servers, using Go, OpenVPN,
iptables, DNS over TLS, ShadowSocks and Tinyproxy*

**ANNOUNCEMENT**: *Support for newer Private Internet Access servers*

<img height="250" src="https://raw.githubusercontent.com/qdm12/gluetun/master/title.svg?sanitize=true">

[![Build status](https://github.com/qdm12/gluetun/workflows/Buildx%20latest/badge.svg)](https://github.com/qdm12/gluetun/actions?query=workflow%3A%22Buildx+latest%22)
[![Docker Pulls](https://img.shields.io/docker/pulls/qmcgaw/private-internet-access.svg)](https://hub.docker.com/r/qmcgaw/private-internet-access)
[![Docker Stars](https://img.shields.io/docker/stars/qmcgaw/private-internet-access.svg)](https://hub.docker.com/r/qmcgaw/private-internet-access)

[![GitHub last commit](https://img.shields.io/github/last-commit/qdm12/gluetun.svg)](https://github.com/qdm12/gluetun/issues)
[![GitHub commit activity](https://img.shields.io/github/commit-activity/y/qdm12/gluetun.svg)](https://github.com/qdm12/gluetun/issues)
[![GitHub issues](https://img.shields.io/github/issues/qdm12/gluetun.svg)](https://github.com/qdm12/gluetun/issues)

[![Image size](https://images.microbadger.com/badges/image/qmcgaw/private-internet-access.svg)](https://microbadger.com/images/qmcgaw/private-internet-access)
[![Image version](https://images.microbadger.com/badges/version/qmcgaw/private-internet-access.svg)](https://microbadger.com/images/qmcgaw/private-internet-access)
[![Join Slack channel](https://img.shields.io/badge/slack-@qdm12-yellow.svg?logo=slack)](https://join.slack.com/t/qdm12/shared_invite/enQtOTE0NjcxNTM1ODc5LTYyZmVlOTM3MGI4ZWU0YmJkMjUxNmQ4ODQ2OTAwYzMxMTlhY2Q1MWQyOWUyNjc2ODliNjFjMDUxNWNmNzk5MDk)

## Features

- Based on Alpine 3.12 for a small Docker image of 52MB
- Supports **Private Internet Access** (new and old), **Mullvad**, **Windscribe**, **Surfshark**, **Cyberghost**, **Vyprvpn**, **NordVPN** and **PureVPN** servers
- Supports Openvpn only for now
- DNS over TLS baked in with service provider(s) of your choice
- DNS fine blocking of malicious/ads/surveillance hostnames and IP addresses, with live update every 24 hours
- Choose the vpn network protocol, `udp` or `tcp`
- Built in firewall kill switch to allow traffic only with needed the VPN servers and LAN devices
- Built in SOCKS5 proxy (Shadowsocks, tunnels TCP+UDP)
- Built in HTTP proxy (Tinyproxy, tunnels TCP)
- [Connect other containers to it](https://github.com/qdm12/gluetun#connect-to-it)
- [Connect LAN devices to it](https://github.com/qdm12/gluetun#connect-to-it)
- Compatible with amd64, i686 (32 bit), **ARM** 64 bit, ARM 32 bit v6 and v7 🎆
- VPN server side port forwarding for Private Internet Access and Vyprvpn
- Possibility of split horizon DNS by selecting multiple DNS over TLS providers
- Subprograms all drop root privileges once launched
- Subprograms output streams are all merged together
- Can work as a Kubernetes sidecar container, thanks @rorph

## Setup

1. Requirements
    - A VPN account with one of the service providers supported
    - If you have a host or router firewall, please refer [to the firewall documentation](https://github.com/qdm12/gluetun/blob/master/doc/firewall.md)
1. On some devices you may need to setup your tunnel kernel module on your host with `insmod /lib/modules/tun.ko` or `modprobe tun`
    - *Synology users*: please read [this part of the Wiki](https://github.com/qdm12/gluetun/wiki/Common-issues#synology)
1. Launch the container with:

    ```bash
    docker run -d --name gluetun --cap-add=NET_ADMIN \
    -e REGION="CA Montreal" -e USER=js89ds7 -e PASSWORD=8fd9s239G \
    -v /yourpath:/gluetun \
    qmcgaw/private-internet-access
    ```

    or use [docker-compose.yml](https://github.com/qdm12/gluetun/blob/master/docker-compose.yml) with:

    ```bash
    docker-compose up -d
    ```

    Note that you can:

    - Change the many [environment variables](#environment-variables) available
    - Use `-p 8888:8888/tcp` to access the HTTP web proxy (and put your LAN in `EXTRA_SUBNETS` environment variable, in example `192.168.1.0/24`)
    - Use `-p 8388:8388/tcp -p 8388:8388/udp` to access the SOCKS5 proxy (and put your LAN in `EXTRA_SUBNETS` environment variable, in example `192.168.1.0/24`)
    - Use `-p 8000:8000/tcp` to access the [HTTP control server](#HTTP-control-server) built-in

    **If you encounter an issue with the tun device not being available, see [the FAQ](https://github.com/qdm12/gluetun/blob/master/doc/faq.md#how-to-fix-openvpn-failing-to-start)**

1. You can update the image with `docker pull qmcgaw/private-internet-access:latest`. See the [wiki](https://github.com/qdm12/gluetun/wiki/Common-issues#use-a-release-tag) for more information on other tags available.

## Testing

Check the VPN IP address matches your expectations

```sh
docker run --rm --network=container:gluetun alpine:3.12 wget -qO- https://ipinfo.io
```

Want more testing? ▶ [see the Wiki](https://github.com/qdm12/gluetun/wiki/Testing)

## Environment variables

**TLDR**; only set the 🏁 marked environment variables to get started.

### VPN

| Variable | Default | Choices | Description |
| --- | --- | --- | --- |
| 🏁 `VPNSP` | `private internet access` | `private internet access`, `private internet access old`, `mullvad`, `windscribe`, `surfshark`, `vyprvpn`, `nordvpn`, `purevpn` | VPN Service Provider |
| `IP_STATUS_FILE` | `/tmp/gluetun/ip` | Any filepath | Filepath to store the public IP address assigned |
| `PROTOCOL` | `udp` | `udp` or `tcp` | Network protocol to use |
| `OPENVPN_VERBOSITY` | `1` | `0` to `6` | Openvpn verbosity level |
| `OPENVPN_ROOT` | `no` | `yes` or `no` | Run OpenVPN as root |
| `OPENVPN_TARGET_IP` | | Valid IP address | Specify a target VPN server (or gateway) IP address to use |
| `OPENVPN_CIPHER` | | i.e. `aes-256-gcm` | Specify a custom cipher to use. It will also set `ncp-disable` if using AES GCM for PIA |
| `OPENVPN_AUTH` | | i.e. `sha256` | Specify a custom auth algorithm to use |

*For all providers below, server location parameters are all optional. By default a random server is picked using the filter settings provided.*

- Private Internet Access

    | Variable | Default | Choices | Description |
    | --- | --- | --- | --- |
    | 🏁 `USER` | | | Your username |
    | 🏁 `PASSWORD` | | | Your password |
    | `REGION` | | One of the [PIA regions](https://www.privateinternetaccess.com/pages/network/) | VPN server region |
    | `PIA_ENCRYPTION` | `strong` | `normal`, `strong` | Encryption preset |
<<<<<<< HEAD
    | `PORT_FORWARDING` | `off` | `on`, `off` | Enable port forwarding on the VPN server. You can listen on port `9000` for it |
    | `PORT_FORWARDING_STATUS_FILE` | `/forwarded_port` | Any filepath | Filepath to store the forwarded port number |
=======
    | `PORT_FORWARDING` | `off` | `on`, `off` | Enable port forwarding on the VPN server **for old only** |
    | `PORT_FORWARDING_STATUS_FILE` | `/tmp/gluetun/forwarded_port` | Any filepath | Filepath to store the forwarded port number **for old only** |
>>>>>>> 9dcc0090

- Mullvad

    | Variable | Default | Choices | Description |
    | --- | --- | --- | --- |
    | 🏁 `USER` | | | Your user ID |
    | `COUNTRY` | | One of the [Mullvad countries](https://mullvad.net/en/servers/#openvpn) | VPN server country |
    | `CITY` | | One of the [Mullvad cities](https://mullvad.net/en/servers/#openvpn) | VPN server city |
    | `ISP` | | One of the [Mullvad ISP](https://mullvad.net/en/servers/#openvpn) | VPN server ISP |
    | `PORT` | | `80`, `443` or `1401` for TCP; `53`, `1194`, `1195`, `1196`, `1197`, `1300`, `1301`, `1302`, `1303` or `1400` for UDP. Defaults to TCP `443` and UDP `1194` | Custom VPN port to use |

- Windscribe

    | Variable | Default | Choices | Description |
    | --- | --- | --- | --- |
    | 🏁 `USER` | | | Your username |
    | 🏁 `PASSWORD` | | | Your password |
    | `REGION` | | One of the [Windscribe regions](https://windscribe.com/status) | VPN server region |
    | `PORT` | | One from the [this list of ports](https://windscribe.com/getconfig/openvpn) | Custom VPN port to use |

- Surfshark

    | Variable | Default | Choices | Description |
    | --- | --- | --- | --- |
    | 🏁 `USER` | | | Your **service** username, found at the bottom of the [manual setup page](https://account.surfshark.com/setup/manual) |
    | 🏁 `PASSWORD` | | | Your **service** password |
    | `REGION` | | One of the [Surfshark regions](https://github.com/qdm12/gluetun/wiki/surfshark) | VPN server region |

- Cyberghost

    | Variable | Default | Choices | Description |
    | --- | --- | --- | --- |
    | 🏁 `USER` | | | Your username |
    | 🏁 `PASSWORD` | | | Your password |
    | 🏁 `CLIENT_KEY` | | | Your device client key content, **see below** |
    | `REGION` | | One of the [Cyberghost countries](https://github.com/qdm12/gluetun/wiki/Cyberghost#regions) | VPN server country |
    | `CYBERGHOST_GROUP` | `Premium UDP Europe` | One of the [server groups](https://github.com/qdm12/gluetun/wiki/Cyberghost#server-groups) | Server group |

    To specify your client key, you can either:

    - Bind mount it at `/files/client.key`, for example with `-v /yourpath/client.key:/files/client.key:ro`
    - Convert it to a single line value using:

        ```sh
        docker run -it --rm -v /yourpath/client.key:/files/client.key:ro qmcgaw/private-internet-access clientkey
        ```

        And use the line produced as the value for the environment variable `CLIENT_KEY`.

- Vyprvpn

    | Variable | Default | Choices | Description |
    | --- | --- | --- | --- |
    | 🏁 `USER` | | | Your username |
    | 🏁 `PASSWORD` | | | Your password |
    | `REGION` | | One of the [VyprVPN regions](https://www.vyprvpn.com/server-locations) | VPN server region |

- NordVPN

    | Variable | Default | Choices | Description |
    | --- | --- | --- | --- |
    | 🏁 `USER` | | | Your username |
    | 🏁 `PASSWORD` | | | Your password |
    | `REGION` | | One of the NordVPN server country, i.e. `Switzerland` | VPN server country |
    | `SERVER_NUMBER` | | Server integer number | Optional server number. For example `251` for `Italy #251` |

- PureVPN

    | Variable | Default | Choices | Description |
    | --- | --- | --- | --- |
    | 🏁 `USER` | | | Your user ID |
    | 🏁 `REGION` | | One of the [PureVPN regions](https://support.purevpn.com/vpn-servers) | VPN server region |
    | `COUNTRY` | | One of the [PureVPN countries](https://support.purevpn.com/vpn-servers) | VPN server country |
    | `CITY` | | One of the [PureVPN cities](https://support.purevpn.com/vpn-servers) | VPN server city |

### DNS over TLS

None of the following values are required.

| Variable | Default | Choices | Description |
| --- | --- | --- | --- |
| `DOT` | `on` | `on`, `off` | Activate DNS over TLS with Unbound |
| `DOT_PROVIDERS` | `cloudflare` | `cloudflare`, `google`, `quad9`, `quadrant`, `cleanbrowsing`, `securedns`, `libredns` | Comma delimited list of DNS over TLS providers |
| `DOT_CACHING` | `on` | `on`, `off` | Unbound caching |
| `DOT_IPV6` | `off` | `on`, `off` | DNS IPv6 resolution |
| `DOT_PRIVATE_ADDRESS` | All private CIDRs ranges | | Comma separated list of CIDRs or single IP addresses Unbound won't resolve to. Note that the default setting prevents DNS rebinding |
| `DOT_VERBOSITY` | `1` | `0` to `5` | Unbound verbosity level |
| `DOT_VERBOSITY_DETAILS` | `0` | `0` to `4` | Unbound details verbosity level |
| `DOT_VALIDATION_LOGLEVEL` | `0` | `0` to `2` | Unbound validation log level |
| `DNS_UPDATE_PERIOD` | `24h` | i.e. `0`, `30s`, `5m`, `24h` | Period to update block lists and cryptographic files and restart Unbound. Set to `0` to deactivate updates |
| `BLOCK_MALICIOUS` | `on` | `on`, `off` | Block malicious hostnames and IPs with Unbound |
| `BLOCK_SURVEILLANCE` | `off` | `on`, `off` | Block surveillance hostnames and IPs with Unbound |
| `BLOCK_ADS` | `off` | `on`, `off` | Block ads hostnames and IPs with Unbound |
| `UNBLOCK` | |i.e. `domain1.com,x.domain2.co.uk` | Comma separated list of domain names to leave unblocked with Unbound |
| `DNS_PLAINTEXT_ADDRESS` | `1.1.1.1` | Any IP address | IP address to use as DNS resolver if `DOT` is `off` |
| `DNS_KEEP_NAMESERVER` | `off` | `on` or `off` | Keep the nameservers in /etc/resolv.conf untouched, but disabled DNS blocking features |

### Firewall

That one is important if you want to connect to the container from your LAN for example, using Shadowsocks or Tinyproxy.

| Variable | Default | Choices | Description |
| --- | --- | --- | --- |
| `FIREWALL` | `on` | `on` or `off` | Turn on or off the container built-in firewall. You should use it for **debugging purposes** only. |
| `EXTRA_SUBNETS` | | i.e. `192.168.1.0/24,192.168.10.121,10.0.0.5/28` | Comma separated subnets allowed in the container firewall |
| `FIREWALL_VPN_INPUT_PORTS` | | i.e. `1000,8080` | Comma separated list of ports to allow from the VPN server side (useful for **vyprvpn** port forwarding) |
| `FIREWALL_DEBUG` | `off` | `on` or `off` | Prints every firewall related command. You should use it for **debugging purposes** only. |

### Shadowsocks

| Variable | Default | Choices | Description |
| --- | --- | --- | --- |
| `SHADOWSOCKS` | `off` | `on`, `off` | Enable the internal SOCKS5 proxy Shadowsocks |
| `SHADOWSOCKS_LOG` | `off` | `on`, `off` | Enable logging |
| `SHADOWSOCKS_PORT` | `8388` | `1024` to `65535` | Internal port number for Shadowsocks to listen on |
| `SHADOWSOCKS_PASSWORD` | |  | Password to use to connect to Shadowsocks |
| `SHADOWSOCKS_METHOD` | `chacha20-ietf-poly1305` | `chacha20-ietf-poly1305`, `aes-128-gcm`, `aes-256-gcm` | Method to use for Shadowsocks |

### Tinyproxy

| Variable | Default | Choices | Description |
| --- | --- | --- | --- |
| `TINYPROXY` | `off` | `on`, `off` | Enable the internal HTTP proxy tinyproxy |
| `TINYPROXY_LOG` | `Info` | `Info`, `Connect`, `Notice`, `Warning`, `Error`, `Critical` | Tinyproxy log level |
| `TINYPROXY_PORT` | `8888` | `1024` to `65535` | Internal port number for Tinyproxy to listen on |
| `TINYPROXY_USER` | | | Username to use to connect to Tinyproxy |
| `TINYPROXY_PASSWORD` | | | Password to use to connect to Tinyproxy |

### System

| Variable | Default | Choices | Description |
| --- | --- | --- | --- |
| `TZ` | | i.e. `Europe/London` | Specify a timezone to use to have correct log times |
| `UID` | `1000` | | User ID to run as non root and for ownership of files written |
| `GID` | `1000` | | Group ID to run as non root and for ownership of files written |

### Other

| Variable | Default | Choices | Description |
| --- | --- | --- | --- |
| `PUBLICIP_PERIOD` | `12h` | Valid duration | Period to check for public IP address. Set to `0` to disable. |
| `VERSION_INFORMATION` | `on` | `on`, `off` | Logs a message indicating if a newer version is available once the VPN is connected |

## Connect to it

There are various ways to achieve this, depending on your use case.

- <details><summary>Connect containers in the same docker-compose.yml as Gluetun</summary><p>

    Add `network_mode: "service:gluetun"` to your *docker-compose.yml* (no need for `depends_on`)

    </p></details>
- <details><summary>Connect other containers to Gluetun</summary><p>

    Add `--network=container:gluetun` when launching the container, provided Gluetun is already running

    </p></details>
- <details><summary>Connect containers from another docker-compose.yml</summary><p>

    Add `network_mode: "container:gluetun"` to your *docker-compose.yml*, provided Gluetun is already running

    </p></details>
- <details><summary>Connect LAN devices through the built-in HTTP proxy *Tinyproxy* (i.e. with Chrome, Kodi, etc.)</summary><p>

    You might want to use Shadowsocks instead which tunnels UDP as well as TCP, whereas Tinyproxy only tunnels TCP.

    1. Setup a HTTP proxy client, such as [SwitchyOmega for Chrome](https://chrome.google.com/webstore/detail/proxy-switchyomega/padekgcemlokbadohgkifijomclgjgif?hl=en)
    1. Ensure the Gluetun container is launched with:
        - port `8888` published `-p 8888:8888/tcp`
        - your LAN subnet, i.e. `192.168.1.0/24`, set as `-e EXTRA_SUBNETS=192.168.1.0/24`
    1. With your HTTP proxy client, connect to the Docker host (i.e. `192.168.1.10`) on port `8888`. You need to enter your credentials if you set them with `TINYPROXY_USER` and `TINYPROXY_PASSWORD`.
    1. If you set `TINYPROXY_LOG` to `Info`, more information will be logged in the Docker logs

    </p></details>
- <details><summary>Connect LAN devices through the built-in SOCKS5 proxy *Shadowsocks* (per app, system wide, etc.)</summary><p>

    1. Setup a SOCKS5 proxy client, there is a list of [ShadowSocks clients for **all platforms**](https://shadowsocks.org/en/download/clients.html)
        - **note** some clients do not tunnel UDP so your DNS queries will be done locally and not through Gluetun and its built in DNS over TLS
        - Clients that support such UDP tunneling are, as far as I know:
            - iOS: Potatso Lite
            - OSX: ShadowsocksX
            - Android: Shadowsocks by Max Lv
    1. Ensure the Gluetun container is launched with:
        - port `8388` published `-p 8388:8388/tcp -p 8388:8388/udp`
        - your LAN subnet, i.e. `192.168.1.0/24`, set as `-e EXTRA_SUBNETS=192.168.1.0/24`
    1. With your SOCKS5 proxy client
        - Enter the Docker host (i.e. `192.168.1.10`) as the server IP
        - Enter port TCP (and UDP, if available) `8388` as the server port
        - Use the password you have set with `SHADOWSOCKS_PASSWORD`
        - Choose the encryption method/algorithm to the method you specified in `SHADOWSOCKS_METHOD`
    1. If you set `SHADOWSOCKS_LOG` to `on`, (a lot) more information will be logged in the Docker logs

    </p></details>
- <details><summary>Access ports of containers connected to Gluetun</summary><p>

    In example, to access port `8000` of container `xyz`  and `9000` of container `abc` connected to Gluetun,
    publish ports `8000` and `9000` for the Gluetun container and access them as you would with any other container

    </p></details>
- <details><summary>Access ports of containers connected to Gluetun, all in the same docker-compose.yml</summary><p>

    In example, to access port `8000` of container `xyz`  and `9000` of container `abc` connected to Gluetun, publish port `8000` and `9000` for the Gluetun container.
    The docker-compose.yml file would look like:

    ```yml
    version: '3.7'
    services:
      gluetun:
        image: qmcgaw/private-internet-access
        container_name: gluetun
        cap_add:
          - NET_ADMIN
        environment:
          - USER=js89ds7
          - PASSWORD=8fd9s239G
        ports:
          - 8000:8000/tcp
          - 9000:9000/tcp
      abc:
        image: abc
        container_name: abc
        network_mode: "service:gluetun"
      xyz:
        image: xyz
        container_name: xyz
        network_mode: "service:gluetun"
    ```

    </p></details>

## Private Internet Access port forwarding

The following applies when `PORT_FORWARDING=on` is set.

<<<<<<< HEAD
- Note that [not all regions support port forwarding](https://www.privateinternetaccess.com/helpdesk/kb/articles/how-do-i-enable-port-forwarding-on-my-vpn).
- Whatever port forwarded number you obtain, you can listen on port `9000` thanks to a port redirection (for tcp and udp). That should fit most use cases such as torrent clients.
- The VPN server forwarded port is written to the file specified by `PORT_FORWARDING_STATUS_FILE=/forwarded_port`. It can be useful to mount this file as a volume to read it from other containers to automate things.
=======
When `PORT_FORWARDING=on`, a port will be forwarded on the VPN server side and written to the file specified by `PORT_FORWARDING_STATUS_FILE=/forwarded_port`.
It can be useful to mount this file as a volume to read it from other containers, for example to configure a torrenting client.
>>>>>>> 9dcc0090

You can also use the HTTP control server (see below) to get the port forwarded.

## HTTP control server

See [its Wiki page](https://github.com/qdm12/gluetun/wiki/HTTP-control-server)

## Development and contributing

- Contribute with code: see [the Wiki](https://github.com/qdm12/gluetun/wiki/Contributing).
- [The list of existing contributors 👍](https://github.com/qdm12/gluetun/blob/master/.github/CONTRIBUTING.md#Contributors)
- [Github workflows](https://github.com/qdm12/gluetun/actions) to know what's building
- [List of issues and feature requests](https://github.com/qdm12/gluetun/issues)

## License

This repository is under an [MIT license](https://github.com/qdm12/gluetun/master/license)

## Support

Sponsor me on [Github](https://github.com/sponsors/qdm12), donate to [paypal.me/qmcgaw](https://www.paypal.me/qmcgaw) or subscribe to a VPN provider through one of my affiliate links:

[![https://github.com/sponsors/qdm12](https://raw.githubusercontent.com/qdm12/gluetun/master/doc/sponsors.jpg)](https://github.com/sponsors/qdm12)
[![https://www.paypal.me/qmcgaw](https://raw.githubusercontent.com/qdm12/gluetun/master/doc/paypal.jpg)](https://www.paypal.me/qmcgaw)

[![https://windscribe.com/?affid=mh7nyafu](https://raw.githubusercontent.com/qdm12/gluetun/master/doc/windscribe.jpg)](https://windscribe.com/?affid=mh7nyafu)

Feel also free to have a look at [the Kanban board](https://github.com/qdm12/gluetun/projects/1) and [contribute](#Development-and-contributing) to the code or the issues discussion.

Many thanks to @Frepke, @Ralph521, G. Mendez, M. Otmar Weber, J. Perez and A. Cooper for supporting me financially 🥇👍
<|MERGE_RESOLUTION|>--- conflicted
+++ resolved
@@ -1,391 +1,381 @@
-# Gluetun VPN client
-
-*Lightweight swiss-knife-like VPN client to tunnel to Private Internet Access,
-Mullvad, Windscribe, Surfshark Cyberghost, VyprVPN, NordVPN and PureVPN VPN servers, using Go, OpenVPN,
-iptables, DNS over TLS, ShadowSocks and Tinyproxy*
-
-**ANNOUNCEMENT**: *Support for newer Private Internet Access servers*
-
-<img height="250" src="https://raw.githubusercontent.com/qdm12/gluetun/master/title.svg?sanitize=true">
-
-[![Build status](https://github.com/qdm12/gluetun/workflows/Buildx%20latest/badge.svg)](https://github.com/qdm12/gluetun/actions?query=workflow%3A%22Buildx+latest%22)
-[![Docker Pulls](https://img.shields.io/docker/pulls/qmcgaw/private-internet-access.svg)](https://hub.docker.com/r/qmcgaw/private-internet-access)
-[![Docker Stars](https://img.shields.io/docker/stars/qmcgaw/private-internet-access.svg)](https://hub.docker.com/r/qmcgaw/private-internet-access)
-
-[![GitHub last commit](https://img.shields.io/github/last-commit/qdm12/gluetun.svg)](https://github.com/qdm12/gluetun/issues)
-[![GitHub commit activity](https://img.shields.io/github/commit-activity/y/qdm12/gluetun.svg)](https://github.com/qdm12/gluetun/issues)
-[![GitHub issues](https://img.shields.io/github/issues/qdm12/gluetun.svg)](https://github.com/qdm12/gluetun/issues)
-
-[![Image size](https://images.microbadger.com/badges/image/qmcgaw/private-internet-access.svg)](https://microbadger.com/images/qmcgaw/private-internet-access)
-[![Image version](https://images.microbadger.com/badges/version/qmcgaw/private-internet-access.svg)](https://microbadger.com/images/qmcgaw/private-internet-access)
-[![Join Slack channel](https://img.shields.io/badge/slack-@qdm12-yellow.svg?logo=slack)](https://join.slack.com/t/qdm12/shared_invite/enQtOTE0NjcxNTM1ODc5LTYyZmVlOTM3MGI4ZWU0YmJkMjUxNmQ4ODQ2OTAwYzMxMTlhY2Q1MWQyOWUyNjc2ODliNjFjMDUxNWNmNzk5MDk)
-
-## Features
-
-- Based on Alpine 3.12 for a small Docker image of 52MB
-- Supports **Private Internet Access** (new and old), **Mullvad**, **Windscribe**, **Surfshark**, **Cyberghost**, **Vyprvpn**, **NordVPN** and **PureVPN** servers
-- Supports Openvpn only for now
-- DNS over TLS baked in with service provider(s) of your choice
-- DNS fine blocking of malicious/ads/surveillance hostnames and IP addresses, with live update every 24 hours
-- Choose the vpn network protocol, `udp` or `tcp`
-- Built in firewall kill switch to allow traffic only with needed the VPN servers and LAN devices
-- Built in SOCKS5 proxy (Shadowsocks, tunnels TCP+UDP)
-- Built in HTTP proxy (Tinyproxy, tunnels TCP)
-- [Connect other containers to it](https://github.com/qdm12/gluetun#connect-to-it)
-- [Connect LAN devices to it](https://github.com/qdm12/gluetun#connect-to-it)
-- Compatible with amd64, i686 (32 bit), **ARM** 64 bit, ARM 32 bit v6 and v7 🎆
-- VPN server side port forwarding for Private Internet Access and Vyprvpn
-- Possibility of split horizon DNS by selecting multiple DNS over TLS providers
-- Subprograms all drop root privileges once launched
-- Subprograms output streams are all merged together
-- Can work as a Kubernetes sidecar container, thanks @rorph
-
-## Setup
-
-1. Requirements
-    - A VPN account with one of the service providers supported
-    - If you have a host or router firewall, please refer [to the firewall documentation](https://github.com/qdm12/gluetun/blob/master/doc/firewall.md)
-1. On some devices you may need to setup your tunnel kernel module on your host with `insmod /lib/modules/tun.ko` or `modprobe tun`
-    - *Synology users*: please read [this part of the Wiki](https://github.com/qdm12/gluetun/wiki/Common-issues#synology)
-1. Launch the container with:
-
-    ```bash
-    docker run -d --name gluetun --cap-add=NET_ADMIN \
-    -e REGION="CA Montreal" -e USER=js89ds7 -e PASSWORD=8fd9s239G \
-    -v /yourpath:/gluetun \
-    qmcgaw/private-internet-access
-    ```
-
-    or use [docker-compose.yml](https://github.com/qdm12/gluetun/blob/master/docker-compose.yml) with:
-
-    ```bash
-    docker-compose up -d
-    ```
-
-    Note that you can:
-
-    - Change the many [environment variables](#environment-variables) available
-    - Use `-p 8888:8888/tcp` to access the HTTP web proxy (and put your LAN in `EXTRA_SUBNETS` environment variable, in example `192.168.1.0/24`)
-    - Use `-p 8388:8388/tcp -p 8388:8388/udp` to access the SOCKS5 proxy (and put your LAN in `EXTRA_SUBNETS` environment variable, in example `192.168.1.0/24`)
-    - Use `-p 8000:8000/tcp` to access the [HTTP control server](#HTTP-control-server) built-in
-
-    **If you encounter an issue with the tun device not being available, see [the FAQ](https://github.com/qdm12/gluetun/blob/master/doc/faq.md#how-to-fix-openvpn-failing-to-start)**
-
-1. You can update the image with `docker pull qmcgaw/private-internet-access:latest`. See the [wiki](https://github.com/qdm12/gluetun/wiki/Common-issues#use-a-release-tag) for more information on other tags available.
-
-## Testing
-
-Check the VPN IP address matches your expectations
-
-```sh
-docker run --rm --network=container:gluetun alpine:3.12 wget -qO- https://ipinfo.io
-```
-
-Want more testing? ▶ [see the Wiki](https://github.com/qdm12/gluetun/wiki/Testing)
-
-## Environment variables
-
-**TLDR**; only set the 🏁 marked environment variables to get started.
-
-### VPN
-
-| Variable | Default | Choices | Description |
-| --- | --- | --- | --- |
-| 🏁 `VPNSP` | `private internet access` | `private internet access`, `private internet access old`, `mullvad`, `windscribe`, `surfshark`, `vyprvpn`, `nordvpn`, `purevpn` | VPN Service Provider |
-| `IP_STATUS_FILE` | `/tmp/gluetun/ip` | Any filepath | Filepath to store the public IP address assigned |
-| `PROTOCOL` | `udp` | `udp` or `tcp` | Network protocol to use |
-| `OPENVPN_VERBOSITY` | `1` | `0` to `6` | Openvpn verbosity level |
-| `OPENVPN_ROOT` | `no` | `yes` or `no` | Run OpenVPN as root |
-| `OPENVPN_TARGET_IP` | | Valid IP address | Specify a target VPN server (or gateway) IP address to use |
-| `OPENVPN_CIPHER` | | i.e. `aes-256-gcm` | Specify a custom cipher to use. It will also set `ncp-disable` if using AES GCM for PIA |
-| `OPENVPN_AUTH` | | i.e. `sha256` | Specify a custom auth algorithm to use |
-
-*For all providers below, server location parameters are all optional. By default a random server is picked using the filter settings provided.*
-
-- Private Internet Access
-
-    | Variable | Default | Choices | Description |
-    | --- | --- | --- | --- |
-    | 🏁 `USER` | | | Your username |
-    | 🏁 `PASSWORD` | | | Your password |
-    | `REGION` | | One of the [PIA regions](https://www.privateinternetaccess.com/pages/network/) | VPN server region |
-    | `PIA_ENCRYPTION` | `strong` | `normal`, `strong` | Encryption preset |
-<<<<<<< HEAD
-    | `PORT_FORWARDING` | `off` | `on`, `off` | Enable port forwarding on the VPN server. You can listen on port `9000` for it |
-    | `PORT_FORWARDING_STATUS_FILE` | `/forwarded_port` | Any filepath | Filepath to store the forwarded port number |
-=======
-    | `PORT_FORWARDING` | `off` | `on`, `off` | Enable port forwarding on the VPN server **for old only** |
-    | `PORT_FORWARDING_STATUS_FILE` | `/tmp/gluetun/forwarded_port` | Any filepath | Filepath to store the forwarded port number **for old only** |
->>>>>>> 9dcc0090
-
-- Mullvad
-
-    | Variable | Default | Choices | Description |
-    | --- | --- | --- | --- |
-    | 🏁 `USER` | | | Your user ID |
-    | `COUNTRY` | | One of the [Mullvad countries](https://mullvad.net/en/servers/#openvpn) | VPN server country |
-    | `CITY` | | One of the [Mullvad cities](https://mullvad.net/en/servers/#openvpn) | VPN server city |
-    | `ISP` | | One of the [Mullvad ISP](https://mullvad.net/en/servers/#openvpn) | VPN server ISP |
-    | `PORT` | | `80`, `443` or `1401` for TCP; `53`, `1194`, `1195`, `1196`, `1197`, `1300`, `1301`, `1302`, `1303` or `1400` for UDP. Defaults to TCP `443` and UDP `1194` | Custom VPN port to use |
-
-- Windscribe
-
-    | Variable | Default | Choices | Description |
-    | --- | --- | --- | --- |
-    | 🏁 `USER` | | | Your username |
-    | 🏁 `PASSWORD` | | | Your password |
-    | `REGION` | | One of the [Windscribe regions](https://windscribe.com/status) | VPN server region |
-    | `PORT` | | One from the [this list of ports](https://windscribe.com/getconfig/openvpn) | Custom VPN port to use |
-
-- Surfshark
-
-    | Variable | Default | Choices | Description |
-    | --- | --- | --- | --- |
-    | 🏁 `USER` | | | Your **service** username, found at the bottom of the [manual setup page](https://account.surfshark.com/setup/manual) |
-    | 🏁 `PASSWORD` | | | Your **service** password |
-    | `REGION` | | One of the [Surfshark regions](https://github.com/qdm12/gluetun/wiki/surfshark) | VPN server region |
-
-- Cyberghost
-
-    | Variable | Default | Choices | Description |
-    | --- | --- | --- | --- |
-    | 🏁 `USER` | | | Your username |
-    | 🏁 `PASSWORD` | | | Your password |
-    | 🏁 `CLIENT_KEY` | | | Your device client key content, **see below** |
-    | `REGION` | | One of the [Cyberghost countries](https://github.com/qdm12/gluetun/wiki/Cyberghost#regions) | VPN server country |
-    | `CYBERGHOST_GROUP` | `Premium UDP Europe` | One of the [server groups](https://github.com/qdm12/gluetun/wiki/Cyberghost#server-groups) | Server group |
-
-    To specify your client key, you can either:
-
-    - Bind mount it at `/files/client.key`, for example with `-v /yourpath/client.key:/files/client.key:ro`
-    - Convert it to a single line value using:
-
-        ```sh
-        docker run -it --rm -v /yourpath/client.key:/files/client.key:ro qmcgaw/private-internet-access clientkey
-        ```
-
-        And use the line produced as the value for the environment variable `CLIENT_KEY`.
-
-- Vyprvpn
-
-    | Variable | Default | Choices | Description |
-    | --- | --- | --- | --- |
-    | 🏁 `USER` | | | Your username |
-    | 🏁 `PASSWORD` | | | Your password |
-    | `REGION` | | One of the [VyprVPN regions](https://www.vyprvpn.com/server-locations) | VPN server region |
-
-- NordVPN
-
-    | Variable | Default | Choices | Description |
-    | --- | --- | --- | --- |
-    | 🏁 `USER` | | | Your username |
-    | 🏁 `PASSWORD` | | | Your password |
-    | `REGION` | | One of the NordVPN server country, i.e. `Switzerland` | VPN server country |
-    | `SERVER_NUMBER` | | Server integer number | Optional server number. For example `251` for `Italy #251` |
-
-- PureVPN
-
-    | Variable | Default | Choices | Description |
-    | --- | --- | --- | --- |
-    | 🏁 `USER` | | | Your user ID |
-    | 🏁 `REGION` | | One of the [PureVPN regions](https://support.purevpn.com/vpn-servers) | VPN server region |
-    | `COUNTRY` | | One of the [PureVPN countries](https://support.purevpn.com/vpn-servers) | VPN server country |
-    | `CITY` | | One of the [PureVPN cities](https://support.purevpn.com/vpn-servers) | VPN server city |
-
-### DNS over TLS
-
-None of the following values are required.
-
-| Variable | Default | Choices | Description |
-| --- | --- | --- | --- |
-| `DOT` | `on` | `on`, `off` | Activate DNS over TLS with Unbound |
-| `DOT_PROVIDERS` | `cloudflare` | `cloudflare`, `google`, `quad9`, `quadrant`, `cleanbrowsing`, `securedns`, `libredns` | Comma delimited list of DNS over TLS providers |
-| `DOT_CACHING` | `on` | `on`, `off` | Unbound caching |
-| `DOT_IPV6` | `off` | `on`, `off` | DNS IPv6 resolution |
-| `DOT_PRIVATE_ADDRESS` | All private CIDRs ranges | | Comma separated list of CIDRs or single IP addresses Unbound won't resolve to. Note that the default setting prevents DNS rebinding |
-| `DOT_VERBOSITY` | `1` | `0` to `5` | Unbound verbosity level |
-| `DOT_VERBOSITY_DETAILS` | `0` | `0` to `4` | Unbound details verbosity level |
-| `DOT_VALIDATION_LOGLEVEL` | `0` | `0` to `2` | Unbound validation log level |
-| `DNS_UPDATE_PERIOD` | `24h` | i.e. `0`, `30s`, `5m`, `24h` | Period to update block lists and cryptographic files and restart Unbound. Set to `0` to deactivate updates |
-| `BLOCK_MALICIOUS` | `on` | `on`, `off` | Block malicious hostnames and IPs with Unbound |
-| `BLOCK_SURVEILLANCE` | `off` | `on`, `off` | Block surveillance hostnames and IPs with Unbound |
-| `BLOCK_ADS` | `off` | `on`, `off` | Block ads hostnames and IPs with Unbound |
-| `UNBLOCK` | |i.e. `domain1.com,x.domain2.co.uk` | Comma separated list of domain names to leave unblocked with Unbound |
-| `DNS_PLAINTEXT_ADDRESS` | `1.1.1.1` | Any IP address | IP address to use as DNS resolver if `DOT` is `off` |
-| `DNS_KEEP_NAMESERVER` | `off` | `on` or `off` | Keep the nameservers in /etc/resolv.conf untouched, but disabled DNS blocking features |
-
-### Firewall
-
-That one is important if you want to connect to the container from your LAN for example, using Shadowsocks or Tinyproxy.
-
-| Variable | Default | Choices | Description |
-| --- | --- | --- | --- |
-| `FIREWALL` | `on` | `on` or `off` | Turn on or off the container built-in firewall. You should use it for **debugging purposes** only. |
-| `EXTRA_SUBNETS` | | i.e. `192.168.1.0/24,192.168.10.121,10.0.0.5/28` | Comma separated subnets allowed in the container firewall |
-| `FIREWALL_VPN_INPUT_PORTS` | | i.e. `1000,8080` | Comma separated list of ports to allow from the VPN server side (useful for **vyprvpn** port forwarding) |
-| `FIREWALL_DEBUG` | `off` | `on` or `off` | Prints every firewall related command. You should use it for **debugging purposes** only. |
-
-### Shadowsocks
-
-| Variable | Default | Choices | Description |
-| --- | --- | --- | --- |
-| `SHADOWSOCKS` | `off` | `on`, `off` | Enable the internal SOCKS5 proxy Shadowsocks |
-| `SHADOWSOCKS_LOG` | `off` | `on`, `off` | Enable logging |
-| `SHADOWSOCKS_PORT` | `8388` | `1024` to `65535` | Internal port number for Shadowsocks to listen on |
-| `SHADOWSOCKS_PASSWORD` | |  | Password to use to connect to Shadowsocks |
-| `SHADOWSOCKS_METHOD` | `chacha20-ietf-poly1305` | `chacha20-ietf-poly1305`, `aes-128-gcm`, `aes-256-gcm` | Method to use for Shadowsocks |
-
-### Tinyproxy
-
-| Variable | Default | Choices | Description |
-| --- | --- | --- | --- |
-| `TINYPROXY` | `off` | `on`, `off` | Enable the internal HTTP proxy tinyproxy |
-| `TINYPROXY_LOG` | `Info` | `Info`, `Connect`, `Notice`, `Warning`, `Error`, `Critical` | Tinyproxy log level |
-| `TINYPROXY_PORT` | `8888` | `1024` to `65535` | Internal port number for Tinyproxy to listen on |
-| `TINYPROXY_USER` | | | Username to use to connect to Tinyproxy |
-| `TINYPROXY_PASSWORD` | | | Password to use to connect to Tinyproxy |
-
-### System
-
-| Variable | Default | Choices | Description |
-| --- | --- | --- | --- |
-| `TZ` | | i.e. `Europe/London` | Specify a timezone to use to have correct log times |
-| `UID` | `1000` | | User ID to run as non root and for ownership of files written |
-| `GID` | `1000` | | Group ID to run as non root and for ownership of files written |
-
-### Other
-
-| Variable | Default | Choices | Description |
-| --- | --- | --- | --- |
-| `PUBLICIP_PERIOD` | `12h` | Valid duration | Period to check for public IP address. Set to `0` to disable. |
-| `VERSION_INFORMATION` | `on` | `on`, `off` | Logs a message indicating if a newer version is available once the VPN is connected |
-
-## Connect to it
-
-There are various ways to achieve this, depending on your use case.
-
-- <details><summary>Connect containers in the same docker-compose.yml as Gluetun</summary><p>
-
-    Add `network_mode: "service:gluetun"` to your *docker-compose.yml* (no need for `depends_on`)
-
-    </p></details>
-- <details><summary>Connect other containers to Gluetun</summary><p>
-
-    Add `--network=container:gluetun` when launching the container, provided Gluetun is already running
-
-    </p></details>
-- <details><summary>Connect containers from another docker-compose.yml</summary><p>
-
-    Add `network_mode: "container:gluetun"` to your *docker-compose.yml*, provided Gluetun is already running
-
-    </p></details>
-- <details><summary>Connect LAN devices through the built-in HTTP proxy *Tinyproxy* (i.e. with Chrome, Kodi, etc.)</summary><p>
-
-    You might want to use Shadowsocks instead which tunnels UDP as well as TCP, whereas Tinyproxy only tunnels TCP.
-
-    1. Setup a HTTP proxy client, such as [SwitchyOmega for Chrome](https://chrome.google.com/webstore/detail/proxy-switchyomega/padekgcemlokbadohgkifijomclgjgif?hl=en)
-    1. Ensure the Gluetun container is launched with:
-        - port `8888` published `-p 8888:8888/tcp`
-        - your LAN subnet, i.e. `192.168.1.0/24`, set as `-e EXTRA_SUBNETS=192.168.1.0/24`
-    1. With your HTTP proxy client, connect to the Docker host (i.e. `192.168.1.10`) on port `8888`. You need to enter your credentials if you set them with `TINYPROXY_USER` and `TINYPROXY_PASSWORD`.
-    1. If you set `TINYPROXY_LOG` to `Info`, more information will be logged in the Docker logs
-
-    </p></details>
-- <details><summary>Connect LAN devices through the built-in SOCKS5 proxy *Shadowsocks* (per app, system wide, etc.)</summary><p>
-
-    1. Setup a SOCKS5 proxy client, there is a list of [ShadowSocks clients for **all platforms**](https://shadowsocks.org/en/download/clients.html)
-        - **note** some clients do not tunnel UDP so your DNS queries will be done locally and not through Gluetun and its built in DNS over TLS
-        - Clients that support such UDP tunneling are, as far as I know:
-            - iOS: Potatso Lite
-            - OSX: ShadowsocksX
-            - Android: Shadowsocks by Max Lv
-    1. Ensure the Gluetun container is launched with:
-        - port `8388` published `-p 8388:8388/tcp -p 8388:8388/udp`
-        - your LAN subnet, i.e. `192.168.1.0/24`, set as `-e EXTRA_SUBNETS=192.168.1.0/24`
-    1. With your SOCKS5 proxy client
-        - Enter the Docker host (i.e. `192.168.1.10`) as the server IP
-        - Enter port TCP (and UDP, if available) `8388` as the server port
-        - Use the password you have set with `SHADOWSOCKS_PASSWORD`
-        - Choose the encryption method/algorithm to the method you specified in `SHADOWSOCKS_METHOD`
-    1. If you set `SHADOWSOCKS_LOG` to `on`, (a lot) more information will be logged in the Docker logs
-
-    </p></details>
-- <details><summary>Access ports of containers connected to Gluetun</summary><p>
-
-    In example, to access port `8000` of container `xyz`  and `9000` of container `abc` connected to Gluetun,
-    publish ports `8000` and `9000` for the Gluetun container and access them as you would with any other container
-
-    </p></details>
-- <details><summary>Access ports of containers connected to Gluetun, all in the same docker-compose.yml</summary><p>
-
-    In example, to access port `8000` of container `xyz`  and `9000` of container `abc` connected to Gluetun, publish port `8000` and `9000` for the Gluetun container.
-    The docker-compose.yml file would look like:
-
-    ```yml
-    version: '3.7'
-    services:
-      gluetun:
-        image: qmcgaw/private-internet-access
-        container_name: gluetun
-        cap_add:
-          - NET_ADMIN
-        environment:
-          - USER=js89ds7
-          - PASSWORD=8fd9s239G
-        ports:
-          - 8000:8000/tcp
-          - 9000:9000/tcp
-      abc:
-        image: abc
-        container_name: abc
-        network_mode: "service:gluetun"
-      xyz:
-        image: xyz
-        container_name: xyz
-        network_mode: "service:gluetun"
-    ```
-
-    </p></details>
-
-## Private Internet Access port forwarding
-
-The following applies when `PORT_FORWARDING=on` is set.
-
-<<<<<<< HEAD
-- Note that [not all regions support port forwarding](https://www.privateinternetaccess.com/helpdesk/kb/articles/how-do-i-enable-port-forwarding-on-my-vpn).
-- Whatever port forwarded number you obtain, you can listen on port `9000` thanks to a port redirection (for tcp and udp). That should fit most use cases such as torrent clients.
-- The VPN server forwarded port is written to the file specified by `PORT_FORWARDING_STATUS_FILE=/forwarded_port`. It can be useful to mount this file as a volume to read it from other containers to automate things.
-=======
-When `PORT_FORWARDING=on`, a port will be forwarded on the VPN server side and written to the file specified by `PORT_FORWARDING_STATUS_FILE=/forwarded_port`.
-It can be useful to mount this file as a volume to read it from other containers, for example to configure a torrenting client.
->>>>>>> 9dcc0090
-
-You can also use the HTTP control server (see below) to get the port forwarded.
-
-## HTTP control server
-
-See [its Wiki page](https://github.com/qdm12/gluetun/wiki/HTTP-control-server)
-
-## Development and contributing
-
-- Contribute with code: see [the Wiki](https://github.com/qdm12/gluetun/wiki/Contributing).
-- [The list of existing contributors 👍](https://github.com/qdm12/gluetun/blob/master/.github/CONTRIBUTING.md#Contributors)
-- [Github workflows](https://github.com/qdm12/gluetun/actions) to know what's building
-- [List of issues and feature requests](https://github.com/qdm12/gluetun/issues)
-
-## License
-
-This repository is under an [MIT license](https://github.com/qdm12/gluetun/master/license)
-
-## Support
-
-Sponsor me on [Github](https://github.com/sponsors/qdm12), donate to [paypal.me/qmcgaw](https://www.paypal.me/qmcgaw) or subscribe to a VPN provider through one of my affiliate links:
-
-[![https://github.com/sponsors/qdm12](https://raw.githubusercontent.com/qdm12/gluetun/master/doc/sponsors.jpg)](https://github.com/sponsors/qdm12)
-[![https://www.paypal.me/qmcgaw](https://raw.githubusercontent.com/qdm12/gluetun/master/doc/paypal.jpg)](https://www.paypal.me/qmcgaw)
-
-[![https://windscribe.com/?affid=mh7nyafu](https://raw.githubusercontent.com/qdm12/gluetun/master/doc/windscribe.jpg)](https://windscribe.com/?affid=mh7nyafu)
-
-Feel also free to have a look at [the Kanban board](https://github.com/qdm12/gluetun/projects/1) and [contribute](#Development-and-contributing) to the code or the issues discussion.
-
-Many thanks to @Frepke, @Ralph521, G. Mendez, M. Otmar Weber, J. Perez and A. Cooper for supporting me financially 🥇👍
+# Gluetun VPN client
+
+*Lightweight swiss-knife-like VPN client to tunnel to Private Internet Access,
+Mullvad, Windscribe, Surfshark Cyberghost, VyprVPN, NordVPN and PureVPN VPN servers, using Go, OpenVPN,
+iptables, DNS over TLS, ShadowSocks and Tinyproxy*
+
+**ANNOUNCEMENT**: *Support for newer Private Internet Access servers*
+
+<img height="250" src="https://raw.githubusercontent.com/qdm12/gluetun/master/title.svg?sanitize=true">
+
+[![Build status](https://github.com/qdm12/gluetun/workflows/Buildx%20latest/badge.svg)](https://github.com/qdm12/gluetun/actions?query=workflow%3A%22Buildx+latest%22)
+[![Docker Pulls](https://img.shields.io/docker/pulls/qmcgaw/private-internet-access.svg)](https://hub.docker.com/r/qmcgaw/private-internet-access)
+[![Docker Stars](https://img.shields.io/docker/stars/qmcgaw/private-internet-access.svg)](https://hub.docker.com/r/qmcgaw/private-internet-access)
+
+[![GitHub last commit](https://img.shields.io/github/last-commit/qdm12/gluetun.svg)](https://github.com/qdm12/gluetun/issues)
+[![GitHub commit activity](https://img.shields.io/github/commit-activity/y/qdm12/gluetun.svg)](https://github.com/qdm12/gluetun/issues)
+[![GitHub issues](https://img.shields.io/github/issues/qdm12/gluetun.svg)](https://github.com/qdm12/gluetun/issues)
+
+[![Image size](https://images.microbadger.com/badges/image/qmcgaw/private-internet-access.svg)](https://microbadger.com/images/qmcgaw/private-internet-access)
+[![Image version](https://images.microbadger.com/badges/version/qmcgaw/private-internet-access.svg)](https://microbadger.com/images/qmcgaw/private-internet-access)
+[![Join Slack channel](https://img.shields.io/badge/slack-@qdm12-yellow.svg?logo=slack)](https://join.slack.com/t/qdm12/shared_invite/enQtOTE0NjcxNTM1ODc5LTYyZmVlOTM3MGI4ZWU0YmJkMjUxNmQ4ODQ2OTAwYzMxMTlhY2Q1MWQyOWUyNjc2ODliNjFjMDUxNWNmNzk5MDk)
+
+## Features
+
+- Based on Alpine 3.12 for a small Docker image of 52MB
+- Supports **Private Internet Access** (new and old), **Mullvad**, **Windscribe**, **Surfshark**, **Cyberghost**, **Vyprvpn**, **NordVPN** and **PureVPN** servers
+- Supports Openvpn only for now
+- DNS over TLS baked in with service provider(s) of your choice
+- DNS fine blocking of malicious/ads/surveillance hostnames and IP addresses, with live update every 24 hours
+- Choose the vpn network protocol, `udp` or `tcp`
+- Built in firewall kill switch to allow traffic only with needed the VPN servers and LAN devices
+- Built in SOCKS5 proxy (Shadowsocks, tunnels TCP+UDP)
+- Built in HTTP proxy (Tinyproxy, tunnels TCP)
+- [Connect other containers to it](https://github.com/qdm12/gluetun#connect-to-it)
+- [Connect LAN devices to it](https://github.com/qdm12/gluetun#connect-to-it)
+- Compatible with amd64, i686 (32 bit), **ARM** 64 bit, ARM 32 bit v6 and v7 🎆
+- VPN server side port forwarding for Private Internet Access and Vyprvpn
+- Possibility of split horizon DNS by selecting multiple DNS over TLS providers
+- Subprograms all drop root privileges once launched
+- Subprograms output streams are all merged together
+- Can work as a Kubernetes sidecar container, thanks @rorph
+
+## Setup
+
+1. Requirements
+    - A VPN account with one of the service providers supported
+    - If you have a host or router firewall, please refer [to the firewall documentation](https://github.com/qdm12/gluetun/blob/master/doc/firewall.md)
+1. On some devices you may need to setup your tunnel kernel module on your host with `insmod /lib/modules/tun.ko` or `modprobe tun`
+    - *Synology users*: please read [this part of the Wiki](https://github.com/qdm12/gluetun/wiki/Common-issues#synology)
+1. Launch the container with:
+
+    ```bash
+    docker run -d --name gluetun --cap-add=NET_ADMIN \
+    -e REGION="CA Montreal" -e USER=js89ds7 -e PASSWORD=8fd9s239G \
+    -v /yourpath:/gluetun \
+    qmcgaw/private-internet-access
+    ```
+
+    or use [docker-compose.yml](https://github.com/qdm12/gluetun/blob/master/docker-compose.yml) with:
+
+    ```bash
+    docker-compose up -d
+    ```
+
+    Note that you can:
+
+    - Change the many [environment variables](#environment-variables) available
+    - Use `-p 8888:8888/tcp` to access the HTTP web proxy (and put your LAN in `EXTRA_SUBNETS` environment variable, in example `192.168.1.0/24`)
+    - Use `-p 8388:8388/tcp -p 8388:8388/udp` to access the SOCKS5 proxy (and put your LAN in `EXTRA_SUBNETS` environment variable, in example `192.168.1.0/24`)
+    - Use `-p 8000:8000/tcp` to access the [HTTP control server](#HTTP-control-server) built-in
+
+    **If you encounter an issue with the tun device not being available, see [the FAQ](https://github.com/qdm12/gluetun/blob/master/doc/faq.md#how-to-fix-openvpn-failing-to-start)**
+
+1. You can update the image with `docker pull qmcgaw/private-internet-access:latest`. See the [wiki](https://github.com/qdm12/gluetun/wiki/Common-issues#use-a-release-tag) for more information on other tags available.
+
+## Testing
+
+Check the VPN IP address matches your expectations
+
+```sh
+docker run --rm --network=container:gluetun alpine:3.12 wget -qO- https://ipinfo.io
+```
+
+Want more testing? ▶ [see the Wiki](https://github.com/qdm12/gluetun/wiki/Testing)
+
+## Environment variables
+
+**TLDR**; only set the 🏁 marked environment variables to get started.
+
+### VPN
+
+| Variable | Default | Choices | Description |
+| --- | --- | --- | --- |
+| 🏁 `VPNSP` | `private internet access` | `private internet access`, `private internet access old`, `mullvad`, `windscribe`, `surfshark`, `vyprvpn`, `nordvpn`, `purevpn` | VPN Service Provider |
+| `IP_STATUS_FILE` | `/tmp/gluetun/ip` | Any filepath | Filepath to store the public IP address assigned |
+| `PROTOCOL` | `udp` | `udp` or `tcp` | Network protocol to use |
+| `OPENVPN_VERBOSITY` | `1` | `0` to `6` | Openvpn verbosity level |
+| `OPENVPN_ROOT` | `no` | `yes` or `no` | Run OpenVPN as root |
+| `OPENVPN_TARGET_IP` | | Valid IP address | Specify a target VPN server (or gateway) IP address to use |
+| `OPENVPN_CIPHER` | | i.e. `aes-256-gcm` | Specify a custom cipher to use. It will also set `ncp-disable` if using AES GCM for PIA |
+| `OPENVPN_AUTH` | | i.e. `sha256` | Specify a custom auth algorithm to use |
+
+*For all providers below, server location parameters are all optional. By default a random server is picked using the filter settings provided.*
+
+- Private Internet Access
+
+    | Variable | Default | Choices | Description |
+    | --- | --- | --- | --- |
+    | 🏁 `USER` | | | Your username |
+    | 🏁 `PASSWORD` | | | Your password |
+    | `REGION` | | One of the [PIA regions](https://www.privateinternetaccess.com/pages/network/) | VPN server region |
+    | `PIA_ENCRYPTION` | `strong` | `normal`, `strong` | Encryption preset |
+    | `PORT_FORWARDING` | `off` | `on`, `off` | Enable port forwarding on the VPN server **for old only**. You can listen on port `9000` for it |
+    | `PORT_FORWARDING_STATUS_FILE` | `/tmp/gluetun/forwarded_port` | Any filepath | Filepath to store the forwarded port number **for old only** |
+
+- Mullvad
+
+    | Variable | Default | Choices | Description |
+    | --- | --- | --- | --- |
+    | 🏁 `USER` | | | Your user ID |
+    | `COUNTRY` | | One of the [Mullvad countries](https://mullvad.net/en/servers/#openvpn) | VPN server country |
+    | `CITY` | | One of the [Mullvad cities](https://mullvad.net/en/servers/#openvpn) | VPN server city |
+    | `ISP` | | One of the [Mullvad ISP](https://mullvad.net/en/servers/#openvpn) | VPN server ISP |
+    | `PORT` | | `80`, `443` or `1401` for TCP; `53`, `1194`, `1195`, `1196`, `1197`, `1300`, `1301`, `1302`, `1303` or `1400` for UDP. Defaults to TCP `443` and UDP `1194` | Custom VPN port to use |
+
+- Windscribe
+
+    | Variable | Default | Choices | Description |
+    | --- | --- | --- | --- |
+    | 🏁 `USER` | | | Your username |
+    | 🏁 `PASSWORD` | | | Your password |
+    | `REGION` | | One of the [Windscribe regions](https://windscribe.com/status) | VPN server region |
+    | `PORT` | | One from the [this list of ports](https://windscribe.com/getconfig/openvpn) | Custom VPN port to use |
+
+- Surfshark
+
+    | Variable | Default | Choices | Description |
+    | --- | --- | --- | --- |
+    | 🏁 `USER` | | | Your **service** username, found at the bottom of the [manual setup page](https://account.surfshark.com/setup/manual) |
+    | 🏁 `PASSWORD` | | | Your **service** password |
+    | `REGION` | | One of the [Surfshark regions](https://github.com/qdm12/gluetun/wiki/surfshark) | VPN server region |
+
+- Cyberghost
+
+    | Variable | Default | Choices | Description |
+    | --- | --- | --- | --- |
+    | 🏁 `USER` | | | Your username |
+    | 🏁 `PASSWORD` | | | Your password |
+    | 🏁 `CLIENT_KEY` | | | Your device client key content, **see below** |
+    | `REGION` | | One of the [Cyberghost countries](https://github.com/qdm12/gluetun/wiki/Cyberghost#regions) | VPN server country |
+    | `CYBERGHOST_GROUP` | `Premium UDP Europe` | One of the [server groups](https://github.com/qdm12/gluetun/wiki/Cyberghost#server-groups) | Server group |
+
+    To specify your client key, you can either:
+
+    - Bind mount it at `/files/client.key`, for example with `-v /yourpath/client.key:/files/client.key:ro`
+    - Convert it to a single line value using:
+
+        ```sh
+        docker run -it --rm -v /yourpath/client.key:/files/client.key:ro qmcgaw/private-internet-access clientkey
+        ```
+
+        And use the line produced as the value for the environment variable `CLIENT_KEY`.
+
+- Vyprvpn
+
+    | Variable | Default | Choices | Description |
+    | --- | --- | --- | --- |
+    | 🏁 `USER` | | | Your username |
+    | 🏁 `PASSWORD` | | | Your password |
+    | `REGION` | | One of the [VyprVPN regions](https://www.vyprvpn.com/server-locations) | VPN server region |
+
+- NordVPN
+
+    | Variable | Default | Choices | Description |
+    | --- | --- | --- | --- |
+    | 🏁 `USER` | | | Your username |
+    | 🏁 `PASSWORD` | | | Your password |
+    | `REGION` | | One of the NordVPN server country, i.e. `Switzerland` | VPN server country |
+    | `SERVER_NUMBER` | | Server integer number | Optional server number. For example `251` for `Italy #251` |
+
+- PureVPN
+
+    | Variable | Default | Choices | Description |
+    | --- | --- | --- | --- |
+    | 🏁 `USER` | | | Your user ID |
+    | 🏁 `REGION` | | One of the [PureVPN regions](https://support.purevpn.com/vpn-servers) | VPN server region |
+    | `COUNTRY` | | One of the [PureVPN countries](https://support.purevpn.com/vpn-servers) | VPN server country |
+    | `CITY` | | One of the [PureVPN cities](https://support.purevpn.com/vpn-servers) | VPN server city |
+
+### DNS over TLS
+
+None of the following values are required.
+
+| Variable | Default | Choices | Description |
+| --- | --- | --- | --- |
+| `DOT` | `on` | `on`, `off` | Activate DNS over TLS with Unbound |
+| `DOT_PROVIDERS` | `cloudflare` | `cloudflare`, `google`, `quad9`, `quadrant`, `cleanbrowsing`, `securedns`, `libredns` | Comma delimited list of DNS over TLS providers |
+| `DOT_CACHING` | `on` | `on`, `off` | Unbound caching |
+| `DOT_IPV6` | `off` | `on`, `off` | DNS IPv6 resolution |
+| `DOT_PRIVATE_ADDRESS` | All private CIDRs ranges | | Comma separated list of CIDRs or single IP addresses Unbound won't resolve to. Note that the default setting prevents DNS rebinding |
+| `DOT_VERBOSITY` | `1` | `0` to `5` | Unbound verbosity level |
+| `DOT_VERBOSITY_DETAILS` | `0` | `0` to `4` | Unbound details verbosity level |
+| `DOT_VALIDATION_LOGLEVEL` | `0` | `0` to `2` | Unbound validation log level |
+| `DNS_UPDATE_PERIOD` | `24h` | i.e. `0`, `30s`, `5m`, `24h` | Period to update block lists and cryptographic files and restart Unbound. Set to `0` to deactivate updates |
+| `BLOCK_MALICIOUS` | `on` | `on`, `off` | Block malicious hostnames and IPs with Unbound |
+| `BLOCK_SURVEILLANCE` | `off` | `on`, `off` | Block surveillance hostnames and IPs with Unbound |
+| `BLOCK_ADS` | `off` | `on`, `off` | Block ads hostnames and IPs with Unbound |
+| `UNBLOCK` | |i.e. `domain1.com,x.domain2.co.uk` | Comma separated list of domain names to leave unblocked with Unbound |
+| `DNS_PLAINTEXT_ADDRESS` | `1.1.1.1` | Any IP address | IP address to use as DNS resolver if `DOT` is `off` |
+| `DNS_KEEP_NAMESERVER` | `off` | `on` or `off` | Keep the nameservers in /etc/resolv.conf untouched, but disabled DNS blocking features |
+
+### Firewall
+
+That one is important if you want to connect to the container from your LAN for example, using Shadowsocks or Tinyproxy.
+
+| Variable | Default | Choices | Description |
+| --- | --- | --- | --- |
+| `FIREWALL` | `on` | `on` or `off` | Turn on or off the container built-in firewall. You should use it for **debugging purposes** only. |
+| `EXTRA_SUBNETS` | | i.e. `192.168.1.0/24,192.168.10.121,10.0.0.5/28` | Comma separated subnets allowed in the container firewall |
+| `FIREWALL_VPN_INPUT_PORTS` | | i.e. `1000,8080` | Comma separated list of ports to allow from the VPN server side (useful for **vyprvpn** port forwarding) |
+| `FIREWALL_DEBUG` | `off` | `on` or `off` | Prints every firewall related command. You should use it for **debugging purposes** only. |
+
+### Shadowsocks
+
+| Variable | Default | Choices | Description |
+| --- | --- | --- | --- |
+| `SHADOWSOCKS` | `off` | `on`, `off` | Enable the internal SOCKS5 proxy Shadowsocks |
+| `SHADOWSOCKS_LOG` | `off` | `on`, `off` | Enable logging |
+| `SHADOWSOCKS_PORT` | `8388` | `1024` to `65535` | Internal port number for Shadowsocks to listen on |
+| `SHADOWSOCKS_PASSWORD` | |  | Password to use to connect to Shadowsocks |
+| `SHADOWSOCKS_METHOD` | `chacha20-ietf-poly1305` | `chacha20-ietf-poly1305`, `aes-128-gcm`, `aes-256-gcm` | Method to use for Shadowsocks |
+
+### Tinyproxy
+
+| Variable | Default | Choices | Description |
+| --- | --- | --- | --- |
+| `TINYPROXY` | `off` | `on`, `off` | Enable the internal HTTP proxy tinyproxy |
+| `TINYPROXY_LOG` | `Info` | `Info`, `Connect`, `Notice`, `Warning`, `Error`, `Critical` | Tinyproxy log level |
+| `TINYPROXY_PORT` | `8888` | `1024` to `65535` | Internal port number for Tinyproxy to listen on |
+| `TINYPROXY_USER` | | | Username to use to connect to Tinyproxy |
+| `TINYPROXY_PASSWORD` | | | Password to use to connect to Tinyproxy |
+
+### System
+
+| Variable | Default | Choices | Description |
+| --- | --- | --- | --- |
+| `TZ` | | i.e. `Europe/London` | Specify a timezone to use to have correct log times |
+| `UID` | `1000` | | User ID to run as non root and for ownership of files written |
+| `GID` | `1000` | | Group ID to run as non root and for ownership of files written |
+
+### Other
+
+| Variable | Default | Choices | Description |
+| --- | --- | --- | --- |
+| `PUBLICIP_PERIOD` | `12h` | Valid duration | Period to check for public IP address. Set to `0` to disable. |
+| `VERSION_INFORMATION` | `on` | `on`, `off` | Logs a message indicating if a newer version is available once the VPN is connected |
+
+## Connect to it
+
+There are various ways to achieve this, depending on your use case.
+
+- <details><summary>Connect containers in the same docker-compose.yml as Gluetun</summary><p>
+
+    Add `network_mode: "service:gluetun"` to your *docker-compose.yml* (no need for `depends_on`)
+
+    </p></details>
+- <details><summary>Connect other containers to Gluetun</summary><p>
+
+    Add `--network=container:gluetun` when launching the container, provided Gluetun is already running
+
+    </p></details>
+- <details><summary>Connect containers from another docker-compose.yml</summary><p>
+
+    Add `network_mode: "container:gluetun"` to your *docker-compose.yml*, provided Gluetun is already running
+
+    </p></details>
+- <details><summary>Connect LAN devices through the built-in HTTP proxy *Tinyproxy* (i.e. with Chrome, Kodi, etc.)</summary><p>
+
+    You might want to use Shadowsocks instead which tunnels UDP as well as TCP, whereas Tinyproxy only tunnels TCP.
+
+    1. Setup a HTTP proxy client, such as [SwitchyOmega for Chrome](https://chrome.google.com/webstore/detail/proxy-switchyomega/padekgcemlokbadohgkifijomclgjgif?hl=en)
+    1. Ensure the Gluetun container is launched with:
+        - port `8888` published `-p 8888:8888/tcp`
+        - your LAN subnet, i.e. `192.168.1.0/24`, set as `-e EXTRA_SUBNETS=192.168.1.0/24`
+    1. With your HTTP proxy client, connect to the Docker host (i.e. `192.168.1.10`) on port `8888`. You need to enter your credentials if you set them with `TINYPROXY_USER` and `TINYPROXY_PASSWORD`.
+    1. If you set `TINYPROXY_LOG` to `Info`, more information will be logged in the Docker logs
+
+    </p></details>
+- <details><summary>Connect LAN devices through the built-in SOCKS5 proxy *Shadowsocks* (per app, system wide, etc.)</summary><p>
+
+    1. Setup a SOCKS5 proxy client, there is a list of [ShadowSocks clients for **all platforms**](https://shadowsocks.org/en/download/clients.html)
+        - **note** some clients do not tunnel UDP so your DNS queries will be done locally and not through Gluetun and its built in DNS over TLS
+        - Clients that support such UDP tunneling are, as far as I know:
+            - iOS: Potatso Lite
+            - OSX: ShadowsocksX
+            - Android: Shadowsocks by Max Lv
+    1. Ensure the Gluetun container is launched with:
+        - port `8388` published `-p 8388:8388/tcp -p 8388:8388/udp`
+        - your LAN subnet, i.e. `192.168.1.0/24`, set as `-e EXTRA_SUBNETS=192.168.1.0/24`
+    1. With your SOCKS5 proxy client
+        - Enter the Docker host (i.e. `192.168.1.10`) as the server IP
+        - Enter port TCP (and UDP, if available) `8388` as the server port
+        - Use the password you have set with `SHADOWSOCKS_PASSWORD`
+        - Choose the encryption method/algorithm to the method you specified in `SHADOWSOCKS_METHOD`
+    1. If you set `SHADOWSOCKS_LOG` to `on`, (a lot) more information will be logged in the Docker logs
+
+    </p></details>
+- <details><summary>Access ports of containers connected to Gluetun</summary><p>
+
+    In example, to access port `8000` of container `xyz`  and `9000` of container `abc` connected to Gluetun,
+    publish ports `8000` and `9000` for the Gluetun container and access them as you would with any other container
+
+    </p></details>
+- <details><summary>Access ports of containers connected to Gluetun, all in the same docker-compose.yml</summary><p>
+
+    In example, to access port `8000` of container `xyz`  and `9000` of container `abc` connected to Gluetun, publish port `8000` and `9000` for the Gluetun container.
+    The docker-compose.yml file would look like:
+
+    ```yml
+    version: '3.7'
+    services:
+      gluetun:
+        image: qmcgaw/private-internet-access
+        container_name: gluetun
+        cap_add:
+          - NET_ADMIN
+        environment:
+          - USER=js89ds7
+          - PASSWORD=8fd9s239G
+        ports:
+          - 8000:8000/tcp
+          - 9000:9000/tcp
+      abc:
+        image: abc
+        container_name: abc
+        network_mode: "service:gluetun"
+      xyz:
+        image: xyz
+        container_name: xyz
+        network_mode: "service:gluetun"
+    ```
+
+    </p></details>
+
+## Private Internet Access port forwarding
+
+The following applies when `PORT_FORWARDING=on` is set.
+
+- Note that [not all regions support port forwarding](https://www.privateinternetaccess.com/helpdesk/kb/articles/how-do-i-enable-port-forwarding-on-my-vpn).
+- Whatever port forwarded number you obtain, you can listen on port `9000` thanks to a port redirection (for tcp and udp). That should fit most use cases such as torrent clients.
+- The VPN server forwarded port is written to the file specified by `PORT_FORWARDING_STATUS_FILE=/forwarded_port`. It can be useful to mount this file as a volume to read it from other containers to automate things.
+
+You can also use the HTTP control server (see below) to get the port forwarded.
+
+## HTTP control server
+
+See [its Wiki page](https://github.com/qdm12/gluetun/wiki/HTTP-control-server)
+
+## Development and contributing
+
+- Contribute with code: see [the Wiki](https://github.com/qdm12/gluetun/wiki/Contributing).
+- [The list of existing contributors 👍](https://github.com/qdm12/gluetun/blob/master/.github/CONTRIBUTING.md#Contributors)
+- [Github workflows](https://github.com/qdm12/gluetun/actions) to know what's building
+- [List of issues and feature requests](https://github.com/qdm12/gluetun/issues)
+
+## License
+
+This repository is under an [MIT license](https://github.com/qdm12/gluetun/master/license)
+
+## Support
+
+Sponsor me on [Github](https://github.com/sponsors/qdm12), donate to [paypal.me/qmcgaw](https://www.paypal.me/qmcgaw) or subscribe to a VPN provider through one of my affiliate links:
+
+[![https://github.com/sponsors/qdm12](https://raw.githubusercontent.com/qdm12/gluetun/master/doc/sponsors.jpg)](https://github.com/sponsors/qdm12)
+[![https://www.paypal.me/qmcgaw](https://raw.githubusercontent.com/qdm12/gluetun/master/doc/paypal.jpg)](https://www.paypal.me/qmcgaw)
+
+[![https://windscribe.com/?affid=mh7nyafu](https://raw.githubusercontent.com/qdm12/gluetun/master/doc/windscribe.jpg)](https://windscribe.com/?affid=mh7nyafu)
+
+Feel also free to have a look at [the Kanban board](https://github.com/qdm12/gluetun/projects/1) and [contribute](#Development-and-contributing) to the code or the issues discussion.
+
+Many thanks to @Frepke, @Ralph521, G. Mendez, M. Otmar Weber, J. Perez and A. Cooper for supporting me financially 🥇👍